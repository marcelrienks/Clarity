#include "main.h"
#include "factories/provider_factory.h"
#include "factories/manager_factory.h"
#include "managers/error_manager.h"
#include "managers/interrupt_manager.h"
#include "managers/panel_manager.h"
#include "interfaces/i_configuration_manager.h"
#include "definitions/configs.h"
#include "managers/style_manager.h"
#include "providers/device_provider.h"
#include "interfaces/i_gpio_provider.h"
#include "interfaces/i_display_provider.h"
#include "definitions/constants.h"
#include "utilities/logging.h"
#include "utilities/ticker.h"
#include "definitions/types.h"
#include "managers/configuration_manager.h"

// Self-registration at program startup
static bool system_config_registered = []() {
    ConfigurationManager::AddSchema(SystemConfig::RegisterConfigSchema);
    return true;
}();

// ========== Global Variables ==========

// Global variable definitions (declarations are in main.h)
std::unique_ptr<ProviderFactory> providerFactory;
std::unique_ptr<ManagerFactory> managerFactory;
std::unique_ptr<DeviceProvider> deviceProvider;
std::unique_ptr<IGpioProvider> gpioProvider;
std::unique_ptr<IDisplayProvider> displayProvider;
std::unique_ptr<StyleManager> styleManager;
std::unique_ptr<IConfigurationManager> configurationManager;
std::unique_ptr<PanelManager> panelManager;
InterruptManager *interruptManager;
ErrorManager *errorManager;

// ========== System Configuration ==========

/**
 * @brief Static method to register system configuration schema without instance
 * @param configurationManager Service to register schema with
 *
 * Called automatically at program startup through ConfigRegistry.
 * Registers the SystemConfig configuration schema without
 * requiring a manager instance to exist.
 */
void SystemConfig::RegisterConfigSchema(IConfigurationManager* configurationManager)
{
    if (!configurationManager) {
        log_e("SystemConfig::RegisterConfigSchema: ConfigurationManager is null - system config registration failed!");
        ErrorManager::Instance().ReportCriticalError("SystemConfig",
                                                     "ConfigManager null - system config failed");
        return;
    }

    // Check if already registered to prevent duplicates
    if (configurationManager->IsSchemaRegistered(ConfigConstants::Sections::SYSTEM)) {
        return;
    }

    Config::ConfigSection section(ConfigConstants::Sections::SYSTEM, ConfigConstants::Sections::SYSTEM, ConfigConstants::SectionNames::SYSTEM);

    section.AddItem(defaultPanelConfig);
    section.AddItem(updateRateConfig);
    section.AddItem(showSplashConfig);

    configurationManager->RegisterConfigSection(section);
    log_i("SystemConfig configuration schema registered (static)");
}

/**
 * @brief Legacy function for backward compatibility during migration
 *
 * This function maintains backward compatibility during migration.
 * New code path uses static RegisterConfigSchema instead.
 * Can be removed once migration is complete.
 */
void registerSystemConfiguration()
{
    // During migration, just delegate to static method
    SystemConfig::RegisterConfigSchema(configurationManager.get());
}

// ========== Private Methods ==========

/**
 * @brief Initializes all system services and managers using factory pattern
 * @return true if all services initialized successfully, false on failure
 *
 * Creates and initializes all core system components in the correct dependency
 * order. Uses dual factory pattern with ProviderFactory for hardware abstraction
 * and ManagerFactory for system services. Reports critical errors on failure.
 */
bool initializeServices()
{
    log_i("Starting Clarity service initialization with dual factory pattern...");

    providerFactory = std::make_unique<ProviderFactory>();
    if (!providerFactory) {
        log_e("Failed to create ProviderFactory - %s", "allocation failed");
        ErrorManager::Instance().ReportCriticalError("main", "ProviderFactory allocation failed");
        return false;
    }

    deviceProvider = providerFactory->CreateDeviceProvider();
    if (!deviceProvider) {
        log_e("Failed to create DeviceProvider via factory");
        ErrorManager::Instance().ReportCriticalError("main", "DeviceProvider creation failed");
        return false;
    }

    gpioProvider = providerFactory->CreateGpioProvider();
    if (!gpioProvider) {
        log_e("Failed to create GpioProvider via factory");
        ErrorManager::Instance().ReportCriticalError("main", "GpioProvider creation failed");
        return false;
    }

    displayProvider = providerFactory->CreateDisplayProvider(deviceProvider.get());
    if (!displayProvider) {
        log_e("Failed to create DisplayProvider via factory");
        ErrorManager::Instance().ReportCriticalError("main", "DisplayProvider creation failed");
        return false;
    }

    managerFactory = std::make_unique<ManagerFactory>(std::move(providerFactory));
    if (!managerFactory) {
        log_e("Failed to create ManagerFactory - %s", "allocation failed");
        ErrorManager::Instance().ReportCriticalError("main", "ManagerFactory allocation failed");
        return false;
    }

    // Create ConfigurationManager via factory (sets up singleton)
    configurationManager = managerFactory->CreateConfigurationManager();
    if (!configurationManager) {
        log_e("Failed to create ConfigurationManager via factory");
        ErrorManager::Instance().ReportCriticalError("main", "ConfigurationManager creation failed");
        return false;
    }
    // Initialize StyleManager with user's theme preference
    std::string userTheme = Themes::DAY; // Default
    if (auto themeValue = configurationManager->QueryConfig<std::string>(ConfigConstants::Keys::SYSTEM_THEME)) {
        userTheme = *themeValue;
    }
    styleManager = managerFactory->CreateStyleManager(userTheme.c_str());
    if (!styleManager) {
        log_e("Failed to create StyleManager via factory");
        ErrorManager::Instance().ReportCriticalError("main", "StyleManager creation failed");
        return false;
    }
 
    styleManager->SetConfigurationManager(configurationManager.get());
    
    // Create InterruptManager with GPIO provider dependency
    interruptManager = managerFactory->CreateInterruptManager(gpioProvider.get());
    if (!interruptManager) {
        log_e("Failed to create InterruptManager via factory");
        ErrorManager::Instance().ReportCriticalError("main", "InterruptManager creation failed");
        return false;
    }

    // Set preference service for button configuration
    interruptManager->SetConfigurationManager(configurationManager.get());

    // Create PanelManager with all dependencies
    panelManager = managerFactory->CreatePanelManager(displayProvider.get(), gpioProvider.get(),
                                                      styleManager.get(), configurationManager.get(),
                                                      interruptManager);

    if (!panelManager) {
        log_e("Failed to create PanelManager via factory");
        ErrorManager::Instance().ReportCriticalError("main", "PanelManager creation failed");
        return false;
    }

    // Set panel manager reference for UI state checking in interrupt processing
    interruptManager->SetPanelManager(panelManager.get());

    errorManager = managerFactory->CreateErrorManager();
    if (!errorManager) {
        log_e("Failed to create ErrorManager via factory");
        ErrorManager::Instance().ReportCriticalError("main", "ErrorManager creation failed");
        return false;
    }

    log_t("System ready");
    return true;
}

// ========== Arduino Functions ==========

/**
 * @brief Arduino setup function - initializes the Clarity application
 *
 * Entry point for ESP32 application initialization. Initializes all system
 * services, configures display styles, and loads the initial panel based on
 * user preferences. Called once at system startup before the main loop.
 */
void setup()
{
    log_i("Starting Clarity application...");

    if (!initializeServices())
    {
        return;
    }

    // Register all configuration schemas from components
    ConfigurationManager::Instance().RegisterAllSchemas();

    Ticker::handleLvTasks();

    styleManager->InitializeStyles();
    Ticker::handleLvTasks();

    // ========== TEMPORARY TEST ERROR FOR VALIDATION ==========
    // TODO: Remove this after verifying error panel displays before splash/default panel
    log_i("=== GENERATING TEST STARTUP ERROR ===");
    ErrorManager::Instance().ReportCriticalError("StartupTest",
        "Test startup error - verifying error panel loads before splash/default panel");
    ErrorManager::Instance().ReportError(ErrorLevel::ERROR, "StartupTest",
        "Secondary test error for multi-error display validation");
    ErrorManager::Instance().ReportWarning("StartupTest",
        "Warning level test for error panel sorting verification");
    log_i("=== TEST ERRORS GENERATED - Error panel should load next ===");
    // ========== END TEMPORARY TEST ==========

    // Process initial trigger states to ensure correct system state at startup
<<<<<<< HEAD
    // PanelManager sets restoration panel from configuration during construction,
    // so triggers at startup know where to restore to when they deactivate
    interruptManager->ProcessInitialTriggerStates();

    // Only load default panel if no panel triggers are currently active
    // If a trigger was active at startup, it has already loaded its panel
    if (!interruptManager->HasActivePanelTriggers()) {
        // Determine the default panel from configuration
        std::string defaultPanelName = PanelNames::OIL; // Default
        if (auto nameValue = configurationManager->QueryConfig<std::string>(ConfigConstants::Keys::SYSTEM_DEFAULT_PANEL)) {
            defaultPanelName = *nameValue;
        }
        panelManager->CreateAndLoadPanel(defaultPanelName.c_str());
        Ticker::handleLvTasks();
    } else {
        log_i("Panel trigger active at startup - skipping default panel load");
    }
=======
    // This must happen after initialization but before loading the first panel
    // If a PANEL trigger is active, it will load its panel and we should skip default panel load
    interruptManager->ProcessInitialTriggerStates();

    // Check for startup errors before loading any panel
    // If errors occurred during initialization, show error panel immediately
    if (errorManager->ShouldTriggerErrorPanel()) {
        log_i("Errors detected during startup - loading error panel");
        panelManager->CreateAndLoadPanel(PanelNames::ERROR, true);  // Mark as trigger-driven
        errorManager->SetErrorPanelActive(true);
    }
    // Only load default panel if no PANEL triggers are currently active
    else {
        // Check if any panel was already loaded by an active trigger
        const char* currentPanel = panelManager->GetCurrentPanel();
        if (!currentPanel || strcmp(currentPanel, PanelNames::OIL) == 0) {
            // No trigger-driven panel loaded, proceed with configured default
            std::string panelName = PanelNames::OIL; // Default
            if (auto nameValue = configurationManager->QueryConfig<std::string>(ConfigConstants::Keys::SYSTEM_DEFAULT_PANEL)) {
                panelName = *nameValue;
            }
            log_i("No active PANEL triggers at startup - loading configured default: %s", panelName.c_str());
            panelManager->CreateAndLoadPanel(panelName.c_str());
        } else {
            log_i("PANEL trigger active at startup - using trigger-loaded panel: %s", currentPanel);
        }
    }
    Ticker::handleLvTasks();
>>>>>>> 78fad5e8
    
    log_i("Clarity application started successfully");
}

/**
 * @brief Arduino main loop - processes system events and updates UI
 *
 * Continuously processes interrupt events, monitors error conditions,
 * and updates the active panel. Handles error panel triggering when
 * UI is idle to avoid conflicts with other operations. Maintains
 * responsive system behavior through dynamic delay management.
 */
void loop()
{
    // Always process - ActionHandler runs always, TriggerHandler only on IDLE
    interruptManager->Process();

    // Check for error panel trigger - must be processed when UI is IDLE to avoid conflicts
    static bool errorPanelTriggered = false;  // Track if error panel was already triggered
    if (panelManager->GetUiState() == UIState::IDLE)
    {
        bool shouldTriggerError = errorManager->ShouldTriggerErrorPanel();
        const char* currentPanel = panelManager->GetCurrentPanel();
        bool isCurrentlyErrorPanel = currentPanel && strcmp(currentPanel, PanelNames::ERROR) == 0;
        
        // Trigger error panel if needed and not already triggered
        if (shouldTriggerError && !errorPanelTriggered && !isCurrentlyErrorPanel)
        {
            log_t("ErrorOccurredActivate() - Loading ERROR panel");
            panelManager->CreateAndLoadPanel(PanelNames::ERROR, true);  // Mark as trigger-driven
            errorManager->SetErrorPanelActive(true);
            errorPanelTriggered = true;
        }
        // Reset trigger state when no longer needed
        else if (!shouldTriggerError && errorPanelTriggered)
        {
            errorManager->SetErrorPanelActive(false);
            errorPanelTriggered = false;
        }
    }

    // Update panel state only when IDLE - allows loading and animations to complete
    if (panelManager->GetUiState() == UIState::IDLE)
    {
        panelManager->UpdatePanel();
    }

    Ticker::handleLvTasks();
    Ticker::handleDynamicDelay(millis());
}<|MERGE_RESOLUTION|>--- conflicted
+++ resolved
@@ -228,9 +228,8 @@
     // ========== END TEMPORARY TEST ==========
 
     // Process initial trigger states to ensure correct system state at startup
-<<<<<<< HEAD
-    // PanelManager sets restoration panel from configuration during construction,
-    // so triggers at startup know where to restore to when they deactivate
+    // This must happen after initialization but before loading the first panel
+    // If a PANEL trigger is active, it will load its panel and we should skip default panel load
     interruptManager->ProcessInitialTriggerStates();
 
     // Only load default panel if no panel triggers are currently active
@@ -246,36 +245,6 @@
     } else {
         log_i("Panel trigger active at startup - skipping default panel load");
     }
-=======
-    // This must happen after initialization but before loading the first panel
-    // If a PANEL trigger is active, it will load its panel and we should skip default panel load
-    interruptManager->ProcessInitialTriggerStates();
-
-    // Check for startup errors before loading any panel
-    // If errors occurred during initialization, show error panel immediately
-    if (errorManager->ShouldTriggerErrorPanel()) {
-        log_i("Errors detected during startup - loading error panel");
-        panelManager->CreateAndLoadPanel(PanelNames::ERROR, true);  // Mark as trigger-driven
-        errorManager->SetErrorPanelActive(true);
-    }
-    // Only load default panel if no PANEL triggers are currently active
-    else {
-        // Check if any panel was already loaded by an active trigger
-        const char* currentPanel = panelManager->GetCurrentPanel();
-        if (!currentPanel || strcmp(currentPanel, PanelNames::OIL) == 0) {
-            // No trigger-driven panel loaded, proceed with configured default
-            std::string panelName = PanelNames::OIL; // Default
-            if (auto nameValue = configurationManager->QueryConfig<std::string>(ConfigConstants::Keys::SYSTEM_DEFAULT_PANEL)) {
-                panelName = *nameValue;
-            }
-            log_i("No active PANEL triggers at startup - loading configured default: %s", panelName.c_str());
-            panelManager->CreateAndLoadPanel(panelName.c_str());
-        } else {
-            log_i("PANEL trigger active at startup - using trigger-loaded panel: %s", currentPanel);
-        }
-    }
-    Ticker::handleLvTasks();
->>>>>>> 78fad5e8
     
     log_i("Clarity application started successfully");
 }
